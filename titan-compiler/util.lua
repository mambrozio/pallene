local util = {}

function util.get_file_contents(filename)
    local f, err = io.open(filename, "r")
    if not f then
        return false, err
    end
    local s = f:read("a")
    f:close()
    if not s then
        return false, "unable to open file " .. filename
    else
        return s
    end
end

<<<<<<< HEAD
function util.set_file_contents(filename, contents)
	local f, err = io.open(filename, "w")
    if not f then
		return false, err
    end
	f:write(contents)
	f:close()
	return true
=======
local newline_cache = setmetatable({}, { __mode = "k" })

--- Given ordered sequence `xs`, search for `v`,
-- If `v` is not found, return the position of
-- the lowest item `x` in `xs` such that `x > v`.
-- @param xs An ordered sequence of comparable items
-- @param v A value comparable to the items in the list
-- @param min (optional) The initial position (default 1)
-- @param max (optional) The final position (default `#xs`)
-- @return The position of `v`, or the position of
-- the lowest item greater than it. Inserting `v` at
-- the returned position will always keep the sequence
-- ordered.
local function binary_search(xs, v, min, max)
    min, max = min or 1, max or #xs
    if v < xs[min] then
        return min
    elseif v > xs[max] then
        return max + 1
    end
    local i = (min + max) // 2
    if v < xs[i] then
        return binary_search(xs, v, min, i - 1)
    elseif v > xs[i] then
        return binary_search(xs, v, i + 1, max)
    end
    return i
end

function util.get_line_number(subject, pos)
    local newlines
    if newline_cache[subject] then
        newlines = newline_cache[subject]
    else
        newlines = {}
        for n in subject:gmatch("()\n") do
            table.insert(newlines, n)
        end
        newline_cache[subject] = newlines
    end
    local line = binary_search(newlines, pos)
    return line, pos - (newlines[line - 1] or 0)
>>>>>>> 6a2778e9
end

return util<|MERGE_RESOLUTION|>--- conflicted
+++ resolved
@@ -14,7 +14,6 @@
     end
 end
 
-<<<<<<< HEAD
 function util.set_file_contents(filename, contents)
 	local f, err = io.open(filename, "w")
     if not f then
@@ -23,7 +22,8 @@
 	f:write(contents)
 	f:close()
 	return true
-=======
+end
+
 local newline_cache = setmetatable({}, { __mode = "k" })
 
 --- Given ordered sequence `xs`, search for `v`,
@@ -66,7 +66,6 @@
     end
     local line = binary_search(newlines, pos)
     return line, pos - (newlines[line - 1] or 0)
->>>>>>> 6a2778e9
 end
 
 return util