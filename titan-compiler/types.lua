--- conflicted
+++ resolved
@@ -1,9 +1,4 @@
-<<<<<<< HEAD
-local typedecl = require 'titan-compiler.typedecl'
-=======
-local ast = require "titan-compiler.ast"
 local typedecl = require "titan-compiler.typedecl"
->>>>>>> 774d9fa2
 
 local types = {}
 
