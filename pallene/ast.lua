local typedecl = require "pallene.typedecl"

local ast = {}

local function declare_type(type_name, cons)
    typedecl.declare(ast, "ast", type_name, cons)
end

declare_type("Type", {
    Nil      = {"loc"},
    Boolean  = {"loc"},
    Integer  = {"loc"},
    Float    = {"loc"},
    String   = {"loc"},
    Value    = {"loc"},
    Name     = {"loc", "name"},
    Array    = {"loc", "subtype"},
    Function = {"loc", "arg_types", "ret_types"},
})

declare_type("Toplevel", {
    Func    = {"loc", "is_local", "name", "params", "ret_types", "block"},
    Var     = {"loc", "decl", "value"},
    Record  = {"loc", "name", "field_decls"},
    Import  = {"loc", "local_name", "mod_name"},
    Builtin = {"loc", "name"},
})

declare_type("Decl", {
    Decl = {"loc", "name", "type"},
})

declare_type("Stat", {
    Block  = {"loc", "stats"},
    While  = {"loc", "condition", "block"},
    Repeat = {"loc", "block", "condition"},
    If     = {"loc", "condition", "then_", "else_"},
    For    = {"loc", "decl", "start", "limit", "step", "block"},
    Assign = {"loc", "var", "exp"},
    Decl   = {"loc", "decl", "exp"},
    Call   = {"loc", "call_exp"},
    Return = {"loc", "exps"},
})

declare_type("Var", {
    Name    = {"loc", "name"},
    Bracket = {"loc", "t", "k"},
    Dot     = {"loc", "exp", "name"}
})

declare_type("Exp", {
    Nil        = {"loc"},
    Bool       = {"loc", "value"},
    Integer    = {"loc", "value"},
    Float      = {"loc", "value"},
    String     = {"loc", "value"},
    Initlist   = {"loc", "fields"},
    CallFunc   = {"loc", "exp", "args"},
    CallMethod = {"loc", "exp", "method", "args"},
    Var        = {"loc", "var"},
    Unop       = {"loc", "op", "exp"},
    Concat     = {"loc", "exps"},
    Binop      = {"loc", "lhs", "op", "rhs"},
    Cast       = {"loc", "exp", "target"}
})

declare_type("Field", {
    Field = {"loc", "name", "exp"},
})

--
-- note: the following functions are why we need `if type(conss) == "table"`
-- in parser.lua
--

-- Return the variable name declared by a given toplevel node
function ast.toplevel_name(tl_node)
    local tag = tl_node._tag
    if     tag == ast.Toplevel.Func then
        return tl_node.name
    elseif tag == ast.Toplevel.Var then
        return tl_node.decl.name
    elseif tag == ast.Toplevel.Record then
        return tl_node.name
    elseif tag == ast.Toplevel.Import then
<<<<<<< HEAD
        return tlnode.localname
    elseif tag == ast.Toplevel.Builtin then
        return tlnode.name
=======
        return tl_node.localname
>>>>>>> 882a20a3
    else
        error("impossible")
    end
end

return ast<|MERGE_RESOLUTION|>--- conflicted
+++ resolved
@@ -83,13 +83,9 @@
     elseif tag == ast.Toplevel.Record then
         return tl_node.name
     elseif tag == ast.Toplevel.Import then
-<<<<<<< HEAD
-        return tlnode.localname
+        return tl_node.localname
     elseif tag == ast.Toplevel.Builtin then
-        return tlnode.name
-=======
-        return tl_node.localname
->>>>>>> 882a20a3
+        return tl_node.name
     else
         error("impossible")
     end
